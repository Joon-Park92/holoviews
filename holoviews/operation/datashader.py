--- conflicted
+++ resolved
@@ -342,8 +342,6 @@
 
 
 
-<<<<<<< HEAD
-=======
 class regrid(ResamplingOperation):
     """
     regrid allows resampling a HoloViews Image type using specified
@@ -433,7 +431,7 @@
                              xdensity=xd, ydensity=yd)
 
 
->>>>>>> 04aca3f4
+
 class shade(Operation):
     """
     shade applies a normalization function followed by colormapping to
