--- conflicted
+++ resolved
@@ -9,11 +9,8 @@
 from holoviews import (Dimension, Overlay, DynamicMap, Store,
                        NdOverlay, GridSpace)
 from holoviews.element import (Curve, Scatter, Image, VLine, Points,
-<<<<<<< HEAD
-                               HeatMap, QuadMesh, Spikes, Scatter3D)
-=======
-                               HeatMap, QuadMesh, Spikes, ErrorBars)
->>>>>>> d457c326
+                               HeatMap, QuadMesh, Spikes, ErrorBars,
+                               Scatter3D)
 from holoviews.element.comparison import ComparisonTestCase
 from holoviews.streams import PositionXY
 
